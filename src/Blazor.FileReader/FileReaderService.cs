--- conflicted
+++ resolved
@@ -76,14 +76,6 @@
         public FileReaderService(IJSRuntime jsRuntime, FileReaderServiceOptions options, IServiceProvider serviceProvider)
         {
             this.Options = options;
-<<<<<<< HEAD
-            if (options.UseWasmSharedBuffer && jsRuntime as IJSUnmarshalledRuntime is null)
-            {
-                throw new System.PlatformNotSupportedException(
-                    $"{nameof(IFileReaderServiceOptions)}.{nameof(options.UseWasmSharedBuffer)}=true " +
-                    $"is not supported on the current JSRuntime.");
-            }
-=======
 
             if (!PlatformConfig.IsWasm)
             {
@@ -104,8 +96,10 @@
                 options.MaximumRecieveMessageSize = MaximumReceiveMessageSize.Value;
             }
 
->>>>>>> 111acd3c
+            
+
             this._fileReaderJsInterop = new FileReaderJsInterop(jsRuntime, options);
+            this._fileReaderJsInterop.Initialize();
         }
 
         public IFileReaderServiceOptions Options { get; }
